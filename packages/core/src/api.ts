import axios, { AxiosError, AxiosInstance, AxiosRequestConfig, AxiosResponse } from 'axios'
import { camelCaseObjKeys, snakeCaseObjKeys, pluralize } from './utils'
<<<<<<< HEAD
import {
  Announce, APIPermission, APIPermissionDemand, APIPermissionDemandIdentify,
  Channel,
  ChannelPermissions,
  DeleteHistoryMsgDays, DMS,
  Guild,
  Member, MessageSetting,
  Mute, PinsMessage,
  Role,
  Schedule,
  User
} from './common'
import { Message } from './sender'
=======
import { Announce, Channel, Guild, Member, Mute, OpenApiError, Role, Schedule, User } from './common'
>>>>>>> 84cbc5a6

type TwoParamsMethod = 'get' | 'delete' | 'head' | 'options'
type ThreeParamsMethod = 'post' | 'put' | 'patch'
interface TwoParamsRequest {
  <T, D = any>(url: string, config?: AxiosRequestConfig<D>): Promise<T>
}
interface ThreeParamsRequest {
  <T, D = any>(url: string, data?: D, config?: AxiosRequestConfig<D>): Promise<T>
}
export type InnerAxiosInstance = Omit<AxiosInstance, 'request' | TwoParamsMethod | ThreeParamsMethod> & {
  request<T = any, D = any>(config: AxiosRequestConfig<D>): Promise<T>
} & {
  [K in TwoParamsMethod]: TwoParamsRequest
} & {
  [K in ThreeParamsMethod]: ThreeParamsRequest
}
export class RequestError<T = any> extends Error {
  constructor(message: string, config: AxiosRequestConfig<T>, request?: any, data?: OpenApiError) {
    super(message)
    this.config = config
    this.request = request
    this.data = data
  }
  config: AxiosRequestConfig<T>;
  request?: any;
  data?: OpenApiError;
}

export type D<T> = {
  info: T
  filter: { [K in keyof T]?: boolean }
}

/**
 * 该接口可以用来扩展 SDK 的调用请求，设计目的是为了更好的让你使用 OOP 的方式进行接口的调用。
 *
 * @example
 * 下面会介绍一下如何去请求一个接口
 * ```ts
 * // 将会请求 [get] /users/@me/guilds
 * await api.guilds
 * // 将会请求 [get] /guilds/{id}
 * await api.guild(id)
 * // 嵌套请求
 * // 将会请求 [get] /guilds/{id}/members
 * await api.guild(id).members
 * // 将会请求 [get] /guilds/{id}/members/{memberId}
 * await api.guild(id).member(memberId)
 * // 其他方法
 * // 将会请求 [post] `body: {data}` /guilds/{id}/roles
 * await api.guild(id).roles.add(data)
 * // 将会请求 [delete] /guilds/{id}/roles/{roleId}
 * await api.guild(id).role(roleId).del()
 * // 将会请求 [patch] `body: {data}` /guilds/{id}/roles/{roleId}
 * await api.guild(id).role(roleId).patch(data)
 * ```
 * 如果遇到了接口没有及时定义的情况，可以用下面的方法去扩展
 * ```ts
 * declare module '@qq-guild-sdk/core' {
 *   interface Api {
 *     get foos: Promise<Foo[]>
 *   }
 * }
 * ```
 */
export interface Api {
  /**
   * 获取用户频道列表
   */
  get guilds(): Promise<Guild[]>

  /**
   * 获取频道详情
   * @param id 指定的频道 ID
   */
  guild(id: string): Promise<Guild> & {
    get announces(): {
      /** 创建频道公告 */
      add(d: Pick<Announce, 'messageId'>): Promise<Announce>
    }
    announce(msgId: string): {
      /** 删除频道公告 */
      del(): Promise<void>
    }
    /** 获取频道可用权限列表 */
    get api_permission(): Promise<APIPermission[]> & {
      demand(): {
        add(d: { channelId: string, apiIdentify: APIPermissionDemandIdentify, desc: string }): Promise<APIPermissionDemand>
      }
    }
    /** 获取子频道列表 */
    get channels(): Promise<Channel[]> & {
      /** 创建子频道 */
      add(d: D<Pick<Channel, 'name' | 'type' | 'subType' | 'position' | 'parentId' | 'privateType' | 'speakPermission' | 'applicationId' >>): Promise<Channel>
    }
    /** 获取频道成员列表 */
    get members(): Promise<Member[]>
    /** 获取成员详情 */
    member(id: string): Promise<Member> & {
      get mute(): {
        upd(d: Mute): Promise<void>
      }
      role(id: string): Promise<Role> & {
        /**
         * 创建频道身份组成员
         * @description 用于将频道 `guild_id` 下的用户 `user_id` 添加到身份组 `role_id` 。
         * @param d 如果要删除的身份组 ID 是5-子频道管理员，需要增加 channel 对象来指定具体是哪个子频道。
         */
        put(d: { channel: Partial<Pick<Channel, 'id'>>}): Promise<void>
        /**
         * 删除频道身份组成员
         * @description 用于将 用户 `user_id` 从 频道 `guild_id` 的 `role_id` 身份组中移除
         * @param d 如果要删除的身份组 ID 是5-子频道管理员，需要增加 channel 对象来指定具体是哪个子频道。
         */
        del(d: { channel: Partial<Pick<Channel, 'id'>>}): Promise<void>
      }
      get message(): {
        get setting(): Promise<MessageSetting>
      }
      /** 删除频道成员 */
      del(d: { addBlacklist: boolean, deleteHistoryMsgDays: DeleteHistoryMsgDays }): Promise<void>
    }
    get mute(): {
      /** 禁言批量成员 (不含 userIds 参数时禁言全员) */
      upd(d: Mute): Promise<void>
    }
    get roles(): Promise<{
      roles: Role[]
      guildId: string
      /** 默认分组上限 */
      roleNumLimit: number
    }> & {
      /** 创建频道身份组 */
      add(d: D<Pick<Role, 'name' | 'color' | 'hoist'>>): Promise<{roleId: string; role: Role}>
    }
    role(id: string): {
      /** 删除频道身份组 */
      del(): Promise<void>
      /** 修改频道身份组 */
      upd(d: D<Partial<Pick<Role, 'name' | 'color' | 'hoist'>>>): Promise<{
        role: Role
        roleId: string
        guildId: string
      }>
      /** 获取频道身份组成员列表 */
      get members(): Promise<Member[]>
    }
  }

  /**
   * 获取子频道详情
   * @param id 指定的子频道 ID
   */
  channel(id: string): Promise<Channel> & {
    get announces(): {
      /**
       * 创建子频道公告
       * @deprecated 2022年3月15日废弃该接口，请使用 添加精华消息
       */
      add(d: Pick<Announce, 'messageId'>): Promise<Announce>
    }
    announce(msgId: string): {
      /**
       * 删除子频道公告
       * @deprecated 2022年3月15日废弃该接口，请使用 删除精华消息
       */
      del(): Promise<void>
    }
    /** 子频道用户相关 */
    member(id: string): {
      /** 获取子频道用户权限 */
      get permissions(): Promise<ChannelPermissions> & {
        /** 修改子频道权限 */
        put(d: { add: string, remove: string }): Promise<void>
      }
    }
    get messages(): {
      /**
       * 发送消息
       * @description 需要控制发送参数的可以使用这个方法，普通消息可以使用 bot.send
       * @param d 消息发送参数
       */
      add(d: Message.Request): Promise<Message>
    }
    /** 获取指定消息 */
    message(id: string): Promise<Message> & {
      /** 撤回消息 */
      del(): Promise<void>
    }
    /** 获取精华消息 */
    get pins(): Promise<PinsMessage>
    pin(msgId: string): {
      /** 添加精华消息 */
      put(): Promise<PinsMessage>
      /** 删除精华消息 (删除子频道内全部精华消息，请将 message_id 设置为 all) */
      del(): Promise<void>
    }
    /** 获取子频道身份组相关 */
    role(id: string): {
      /** 获取子频道身份组权限 */
      get permissions(): Promise<ChannelPermissions> & {
        /** 修改子频道身份组权限 */
        put(d: { add: string, remove: string }): Promise<void>
      }
    }
    /** 获取频道日程列表 */
    schedules(d?: { since?: number }): Promise<Schedule[]> & {
      /** 创建日程 */
      add(d: Omit<Schedule, 'id'>): Promise<Schedule>
    }
    /** 获取日程详情 */
    schedule(id: string): Promise<Schedule> & {
      /** 修改日程 */
      upd(d: Omit<Schedule, 'id'>): Promise<Schedule>
      /** 删除日程 */
      del(): Promise<void>
    }
    /** 修改子频道 */
    upd(d: D<Partial<Pick<Channel, 'name' | 'position' | 'parentId' | 'privateType' | 'speakPermission' >>>): Promise<Channel>
    /** 删除子频道 */
    del(): Promise<void>
  }

  /**
   * 私信
   * @description 注意私信消息不支持沙盒
   * @param id {string} 创建私信会话时以及私信消息事件中获取的 guild_id
   */
  dm(id: string): {
    get messages(): {
      /** 发送私信 */
      add(d: Message.Request): Promise<Message>
    }
    message(id: string): {
      /** 撤回私信 */
      del(): Promise<void>
    }
  }
}

export class Api {
  readonly host: string
  readonly token: string
  $request: InnerAxiosInstance

  constructor(host: string, token: string, isSandbox: boolean) {
    this.host = host
    this.token = token
    if (isSandbox)
      this.host = this.host.replace(/^(https?:\/\/)/, '$1sandbox.')
    this.$request = this.getRequest()
  }

  protected getRequest() {
    const a = axios.create({
      baseURL: this.host,
      headers: {
        'Content-Type': 'application/json',
        'Authorization': this.token
      }
    })
    a.interceptors.request.use(
      (config: AxiosRequestConfig) => {
        config.data && (config.data = snakeCaseObjKeys(config.data))
        return config
      },
      (error: any) => Promise.reject(error)
    )
    a.interceptors.response.use((response: AxiosResponse) => {
      if (response.status === 201 || response.status === 202) {
        const err: RequestError = new RequestError<any>(
          response.data.message,
          response.config,
          response.request,
          response.data
        )
        return Promise.reject(err)
      }
      return camelCaseObjKeys(response.data)
    }, async (error: AxiosError<{}>) => {
      const response = error?.response
      switch (response?.status) {
        case 401:
        case 403:
          break
      }
      throw error
    })
    return a
  }

  get me() {
    return this.$request.get<User>('/users/@me')
  }

  /** 创建私信会话 */
  dms(d: {recipientId: string, sourceGuildId: string}): Promise<DMS> {
    return this.$request.post<DMS>('/users/@me/dms', d)
  }
}

type promiseMethod = 'then' | 'catch' | 'finally'
const promiseMethods = [ 'then', 'catch', 'finally' ]

const getPromiseProp = (p: Promise<any>, prop: promiseMethod) => p[prop].bind(p)

const requestProxy = (a: Api, path: string, cPath = ''): Function => new Proxy(() => {}, {
  get(_, prop: string) {
    if (promiseMethods.includes(prop))
      return getPromiseProp(
        a.$request.get(path + cPath), prop as promiseMethod)
    else {
      switch (prop as 'add' | 'del' | 'put' | 'upd') {
        case 'add':
          return (d: any) => a.$request.post(path + cPath, d)
        case 'del':
          return () => a.$request.delete(path + cPath)
        case 'put':
          return (d: any) => a.$request.put(path + cPath, d)
        case 'upd':
          return (d: any) => a.$request.patch(path + cPath, d)
      }
      return requestProxy(a, path, `/${prop}`)
    }
  },
  apply(_, __, [id, ..._args]) {
    return requestProxy(a, `${path + pluralize(cPath)}/${id}`)
  }
})

export const attachApi = <T extends Api>(a: T) => new Proxy(a, {
  get(target, path: keyof Api) {
    if (path in target) return target[path]
    return new Proxy(() => {}, {
      get(_, prop: string) {
        if (promiseMethods.includes(prop))
          return getPromiseProp(
            a.$request.get(`/users/@me/${path}`), prop as promiseMethod)
      },
      apply(_, __, [id, ..._args]) {
        return requestProxy(a, `/${pluralize(path)}/${id}`)
      }
    })
  }
})<|MERGE_RESOLUTION|>--- conflicted
+++ resolved
@@ -1,6 +1,5 @@
 import axios, { AxiosError, AxiosInstance, AxiosRequestConfig, AxiosResponse } from 'axios'
 import { camelCaseObjKeys, snakeCaseObjKeys, pluralize } from './utils'
-<<<<<<< HEAD
 import {
   Announce, APIPermission, APIPermissionDemand, APIPermissionDemandIdentify,
   Channel,
@@ -14,9 +13,6 @@
   User
 } from './common'
 import { Message } from './sender'
-=======
-import { Announce, Channel, Guild, Member, Mute, OpenApiError, Role, Schedule, User } from './common'
->>>>>>> 84cbc5a6
 
 type TwoParamsMethod = 'get' | 'delete' | 'head' | 'options'
 type ThreeParamsMethod = 'post' | 'put' | 'patch'

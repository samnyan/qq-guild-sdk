--- conflicted
+++ resolved
@@ -267,7 +267,6 @@
   /** 禁言到期时间戳，绝对时间戳，单位：秒（与 muteSeconds 字段同时赋值的话，以该字段为准） */
   muteEndTimestamp?: string
   /** 禁言多少秒（两个字段二选一，默认以 muteEndTimestamp 为准） */
-<<<<<<< HEAD
   muteSeconds?: number
   /** 禁言成员的user_id列表，即 User 的id */
   userIds?: string[]
@@ -352,8 +351,6 @@
   title: string
   /** 接口权限链接中的机器人可使用功能的描述信息 */
   desc: string
-=======
-  muteSeconds: number
 }
 
 export interface OpenApiError {
@@ -363,5 +360,4 @@
   message: string
   /** 部分错误类型带有data */
   data?: any
->>>>>>> 84cbc5a6
 }